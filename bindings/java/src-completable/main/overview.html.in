--- conflicted
+++ resolved
@@ -24,19 +24,11 @@
 <br>
 <h3>Getting started</h3>
 To start using FoundationDB from Java, create an instance of the 
-<<<<<<< HEAD
-{@link com.apple.cie.foundationdb.FDB FoundationDB API interface} with the version of the
+{@link com.apple.foundationdb.FDB FoundationDB API interface} with the version of the
 API that you want to use (this release of the FoundationDB Java API supports only version {@code 510}).
-With this API object you can then open {@link com.apple.cie.foundationdb.Cluster Cluster}s and
-{@link com.apple.cie.foundationdb.Database Database}s and start using
-{@link com.apple.cie.foundationdb.Transaction Transactions}s.
-=======
-{@link com.apple.foundationdb.FDB FoundationDB API interface} with the version of the
-API that you want to use (this release of the FoundationDB Java API supports only version {@code 500}).
 With this API object you can then open {@link com.apple.foundationdb.Cluster Cluster}s and
 {@link com.apple.foundationdb.Database Database}s and start using
 {@link com.apple.foundationdb.Transaction Transactions}s.
->>>>>>> 795f178b
 Here we give an example. The example relies on a cluster file at the
 <a href="/documentation/api-general.html#default-cluster-file">default location</a> 
 for your platform and a running server.<br>
